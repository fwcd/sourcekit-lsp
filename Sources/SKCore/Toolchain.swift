//===----------------------------------------------------------------------===//
//
// This source file is part of the Swift.org open source project
//
// Copyright (c) 2014 - 2018 Apple Inc. and the Swift project authors
// Licensed under Apache License v2.0 with Runtime Library Exception
//
// See https://swift.org/LICENSE.txt for license information
// See https://swift.org/CONTRIBUTORS.txt for the list of Swift project authors
//
//===----------------------------------------------------------------------===//

import SKSupport
import Basic
import Utility

/// A Toolchain is a collection of related compilers and libraries meant to be used together to
/// build and edit source code.
///
/// This can be an explicit toolchain, such as an xctoolchain directory on Darwin, or an implicit
/// toolchain, such as the contents from `/usr/bin`.
public final class Toolchain {

  /// The unique toolchain identifer.
  ///
  /// For an xctoolchain, this is a reverse domain name e.g. "com.apple.dt.toolchain.XcodeDefault".
  /// Otherwise, it is typically derived from `path`.
  public var identifier: String

  /// The human-readable name for the toolchain.
  public var displayName: String

  /// The path to this toolchain, if applicable.
  ///
  /// For example, this may be the path to an ".xctoolchain" directory.
  public var path: AbsolutePath? = nil

  // MARK: Tool Paths

  /// The path to the Clang compiler if available.
  public var clang: AbsolutePath?

  /// The path to the Swift compiler if available.
  public var swiftc: AbsolutePath?

  /// The path to the clangd language server if available.
  public var clangd: AbsolutePath?

  /// The path to the Swift language server if available.
  public var sourcekitd: AbsolutePath?

  /// The path to the indexstore library if available.
  public var libIndexStore: AbsolutePath?

  public init(
    identifier: String,
    displayName: String,
    path: AbsolutePath? = nil,
    clang: AbsolutePath? = nil,
    swiftc: AbsolutePath? = nil,
    clangd: AbsolutePath? = nil,
    sourcekitd: AbsolutePath? = nil,
    libIndexStore: AbsolutePath? = nil)
  {
    self.identifier = identifier
    self.displayName = displayName
    self.path = path
    self.clang = clang
    self.swiftc = swiftc
    self.clangd = clangd
    self.sourcekitd = sourcekitd
    self.libIndexStore = libIndexStore
  }
}

extension Toolchain {

  /// Create a toolchain for the given path, if it contains at least one tool, otherwise return nil.
  ///
  /// This initializer looks for a toolchain using the following basic layout:
  ///
  /// ```
  /// bin/clang
  ///    /clangd
  ///    /swiftc
  /// lib/sourcekitd.framework/sourcekitd
  ///    /libsourcekitdInProc.{so,dylib}
  ///    /libIndexStore.{so,dylib}
  /// ```
  ///
  /// The above directory layout can found relative to `path` in the following ways:
  /// * `path` (=bin), `path/../lib`
  /// * `path/bin`, `path/lib`
  /// * `path/usr/bin`, `path/usr/lib`
  ///
  /// If `path` has an ".xctoolchain" extension, we try to read an Info.plist file to provide the
  /// toolchain identifier, etc.  Otherwise this information is derived from the path.
  convenience public init?(_ path: AbsolutePath, _ fileSystem: FileSystem = localFileSystem) {
    if path.extension == "xctoolchain",
       let infoPlist = orLog("", {
         try XCToolchainPlist(fromDirectory: path, fileSystem) })
    {
      self.init(
        identifier: infoPlist.identifier,
        displayName:
          infoPlist.displayName ?? String(path.basename.dropLast(path.suffix?.count ?? 0)),
        path: path)
    } else {
      self.init(
        identifier: path.asString,
        displayName: path.basename,
        path: path)
    }

<<<<<<< HEAD
  public convenience init(
    identifier: String,
    displayName: String,
    xctoolchainPath path: AbsolutePath,
    fileSystem fs: FileSystem = localFileSystem
  ) {
    self.init(identifier: identifier, displayName: displayName, path: path)
    searchForTools(path: path, fileSystem: fs)
  }

  /// Search `path` for tools, returning true if any are found.
  @discardableResult
  func searchForTools(path: AbsolutePath, fileSystem fs: FileSystem = localFileSystem) -> Bool {
=======
    if !searchForTools(path, fileSystem) {
      return nil
    }
  }

  /// Search `path` for tools, returning true if any are found.
  func searchForTools(_ path: AbsolutePath, _ fs: FileSystem = localFileSystem) -> Bool {
>>>>>>> 1a076bb8
    return
      searchForTools(binPath: path, fs) ||
      searchForTools(binPath: path.appending(components: "bin"), fs) ||
      searchForTools(binPath: path.appending(components: "usr", "bin"), fs)
  }

  private func searchForTools(binPath: AbsolutePath, _ fs: FileSystem) -> Bool {

    let libPath = binPath.parentDirectory.appending(component: "lib")

    guard fs.isDirectory(binPath) || fs.isDirectory(libPath) else { return false }

    var foundAny = false

    let clangPath = binPath.appending(component: "clang")
    if fs.isExecutableFile(clangPath) {
      self.clang = clangPath
      foundAny = true
    }
    let clangdPath = binPath.appending(component: "clangd")
    if fs.isExecutableFile(clangdPath) {
      self.clangd = clangdPath
      foundAny = true
    }

    let swiftcPath = binPath.appending(component: "swiftc")
    if fs.isExecutableFile(swiftcPath) {
      self.swiftc = swiftcPath
      foundAny = true
    }

    // If 'currentPlatform' is nil it's most likely an unknown linux flavor.
    let dylibExt = Platform.currentPlatform?.dynamicLibraryExtension ?? "so"

    let sourcekitdPath = libPath.appending(components: "sourcekitd.framework", "sourcekitd")
    if fs.isFile(sourcekitdPath) {
      self.sourcekitd = sourcekitdPath
      foundAny = true
    } else {
      let sourcekitdPath = libPath.appending(component: "libsourcekitdInProc.\(dylibExt)")
      if fs.isFile(sourcekitdPath) {
        self.sourcekitd = sourcekitdPath
        foundAny = true
      }
    }

    let libIndexStore = libPath.appending(components: "libIndexStore.\(dylibExt)")
    if fs.isFile(libIndexStore) {
      self.libIndexStore = libIndexStore
      foundAny = true
    }

    return foundAny
  }
<<<<<<< HEAD
}

extension Platform {
  var dynamicLibraryExtension: String {
    switch self {
    case .darwin: return "dylib"
    case .linux: return "so"
    }
  }
=======
>>>>>>> 1a076bb8
}<|MERGE_RESOLUTION|>--- conflicted
+++ resolved
@@ -112,29 +112,14 @@
         path: path)
     }
 
-<<<<<<< HEAD
-  public convenience init(
-    identifier: String,
-    displayName: String,
-    xctoolchainPath path: AbsolutePath,
-    fileSystem fs: FileSystem = localFileSystem
-  ) {
-    self.init(identifier: identifier, displayName: displayName, path: path)
-    searchForTools(path: path, fileSystem: fs)
-  }
-
-  /// Search `path` for tools, returning true if any are found.
-  @discardableResult
-  func searchForTools(path: AbsolutePath, fileSystem fs: FileSystem = localFileSystem) -> Bool {
-=======
     if !searchForTools(path, fileSystem) {
       return nil
     }
   }
 
   /// Search `path` for tools, returning true if any are found.
+  @discardableResult
   func searchForTools(_ path: AbsolutePath, _ fs: FileSystem = localFileSystem) -> Bool {
->>>>>>> 1a076bb8
     return
       searchForTools(binPath: path, fs) ||
       searchForTools(binPath: path.appending(components: "bin"), fs) ||
@@ -189,16 +174,4 @@
 
     return foundAny
   }
-<<<<<<< HEAD
-}
-
-extension Platform {
-  var dynamicLibraryExtension: String {
-    switch self {
-    case .darwin: return "dylib"
-    case .linux: return "so"
-    }
-  }
-=======
->>>>>>> 1a076bb8
 }